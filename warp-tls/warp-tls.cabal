--- conflicted
+++ resolved
@@ -1,9 +1,5 @@
 Name:                warp-tls
-<<<<<<< HEAD
 Version:             2.0.0
-=======
-Version:             1.4.1.4
->>>>>>> a8bcde15
 Synopsis:            HTTP over SSL/TLS support for Warp via the TLS package
 License:             MIT
 License-file:        LICENSE
