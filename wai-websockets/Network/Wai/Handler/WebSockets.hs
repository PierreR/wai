--- conflicted
+++ resolved
@@ -25,26 +25,16 @@
 -- | For use with 'settingsIntercept' from the Warp web server.
 intercept :: WS.ServerApp
           -> Wai.Request
-<<<<<<< HEAD
           -> Maybe (Source IO ByteString -> Warp.Connection -> IO ())
-intercept = interceptWith WS.defaultWebSocketsOptions
-=======
-          -> Maybe (Source (ResourceT IO) ByteString -> Warp.Connection -> ResourceT IO ())
 intercept = interceptWith WS.defaultConnectionOptions
->>>>>>> 6a4e2d5f
 
 --------------------------------------------------------------------------------
 -- | Variation of 'intercept' which allows custom options.
 interceptWith :: WS.ConnectionOptions
               -> WS.ServerApp
               -> Wai.Request
-<<<<<<< HEAD
               -> Maybe (Source IO ByteString -> Warp.Connection -> IO ())
-interceptWith opts app req = case lookup "upgrade" $ Wai.requestHeaders req of
-=======
-              -> Maybe (Source (ResourceT IO) ByteString -> Warp.Connection -> ResourceT IO ())
 interceptWith opts app req = case lookup "upgrade" (Wai.requestHeaders req) of
->>>>>>> 6a4e2d5f
     Just s
         | BC.map toLower s == "websocket" -> Just $ runWebSockets opts req' app
         | otherwise                      -> Nothing
@@ -52,31 +42,15 @@
     where
         req' = WS.RequestHead (Wai.rawPathInfo req) (Wai.requestHeaders req) (Wai.isSecure req)
 
-<<<<<<< HEAD
--- | Internal function to run the WebSocket iteratee using the conduit library
-runWebSockets :: WS.Protocol p
-              => WS.WebSocketsOptions
-              -> WS.RequestHttpPart
-              -> (WS.Request -> WS.WebSockets p ())
-              -> Source IO ByteString
-              -> Warp.Connection
-              -> IO ()
-runWebSockets opts req app source conn = do
-    step <- liftIO $ E.runIteratee $ WS.runWebSocketsWith opts req app send
-    source $$ sink (E.returnI step)
-  where
-    send  = iterConnection conn
-=======
 --------------------------------------------------------------------------------
 ---- | Internal function to run the WebSocket io-streams using the conduit library
 runWebSockets :: WS.ConnectionOptions
               -> WS.RequestHead
               -> WS.ServerApp
-              -> Source (ResourceT IO) ByteString
+              -> Source IO ByteString
               -> Warp.Connection
-              -> ResourceT IO ()
+              -> IO ()
 runWebSockets opts req app _ conn = do
->>>>>>> 6a4e2d5f
 
     (is, os) <- liftIO $ connectionToStreams conn
 
